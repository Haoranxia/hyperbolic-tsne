{
<<<<<<< HEAD
  "dataset": "Tree_dataset",
  "dataset_info:": {
    "n_children": 4,
    "depth": 4,
    "cluster_size": 10,
    "dist": 5,
    "n_nodes": 341
  },
  "run_time:": 864.4122350215912,
  "ex_iterations": 0,
  "main_iterations": 5000,
  "cost_function": "HyperbolicKL",
  "var": 0.044715195283440055,
  "correct_grad": true,
  "scale_fix": true,
  "exact": true,
  "exaggeration_factor": 0,
  "optim_procedure": "Custom Momentum",
  "extra info": "Using: hyp_sigma = (max_dist_H / max_dist) * sigma, and then squaring to get hyp_var"
=======
    "dataset": "Tree_dataset",
    "dataset_info:": {
        "n_children": 4,
        "depth": 4,
        "cluster_size": 10,
        "dist": 5,
        "n_nodes": 341
    },
    "run_time:": 864.4122350215912,
    "ex_iterations": 0,
    "main_iterations": 5000,
    "cost_function": "HyperbolicKL",
    "var": 0.044715195283440055,
    "correct_grad": true,
    "scale_fix": true,
    "exact": true,
    "exaggeration_factor": 0,
    "optim_procedure": "Custom Momentum",
    "extra info": "Using: hyp_sigma = (max_dist_H / max_dist) * sigma, and then squaring to get hyp_var"
>>>>>>> ea94fd3a
}<|MERGE_RESOLUTION|>--- conflicted
+++ resolved
@@ -1,25 +1,4 @@
 {
-<<<<<<< HEAD
-  "dataset": "Tree_dataset",
-  "dataset_info:": {
-    "n_children": 4,
-    "depth": 4,
-    "cluster_size": 10,
-    "dist": 5,
-    "n_nodes": 341
-  },
-  "run_time:": 864.4122350215912,
-  "ex_iterations": 0,
-  "main_iterations": 5000,
-  "cost_function": "HyperbolicKL",
-  "var": 0.044715195283440055,
-  "correct_grad": true,
-  "scale_fix": true,
-  "exact": true,
-  "exaggeration_factor": 0,
-  "optim_procedure": "Custom Momentum",
-  "extra info": "Using: hyp_sigma = (max_dist_H / max_dist) * sigma, and then squaring to get hyp_var"
-=======
     "dataset": "Tree_dataset",
     "dataset_info:": {
         "n_children": 4,
@@ -39,5 +18,4 @@
     "exaggeration_factor": 0,
     "optim_procedure": "Custom Momentum",
     "extra info": "Using: hyp_sigma = (max_dist_H / max_dist) * sigma, and then squaring to get hyp_var"
->>>>>>> ea94fd3a
 }